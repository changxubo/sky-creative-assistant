--- conflicted
+++ resolved
@@ -1,8 +1,5 @@
-<<<<<<< HEAD
 # Sky Creative Assistant 
-=======
-# Rednote Creative Assistant
->>>>>>> a6757193
+
 ## Introduction
 With NVIDIA AI Enterprise to accelerate Agentic AI Agent development, Rednote Creative Assistant is a powerful AI assistant designed to help you conduct deep research, generate comprehensive reports, and create engaging podcasts. It leverages NVIDIA NIM models and integrates seamlessly with Rednote's Model Context Protocol (MCP) services.
 
